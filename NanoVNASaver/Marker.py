#  NanoVNASaver
#  A python program to view and export Touchstone data from a NanoVNA
#  Copyright (C) 2019.  Rune B. Broberg
#
#  This program is free software: you can redistribute it and/or modify
#  it under the terms of the GNU General Public License as published by
#  the Free Software Foundation, either version 3 of the License, or
#  (at your option) any later version.
#
#  This program is distributed in the hope that it will be useful,
#  but WITHOUT ANY WARRANTY; without even the implied warranty of
#  MERCHANTABILITY or FITNESS FOR A PARTICULAR PURPOSE.  See the
#  GNU General Public License for more details.
#
#  You should have received a copy of the GNU General Public License
#  along with this program.  If not, see <https://www.gnu.org/licenses/>.
import math
from typing import List

from PyQt5 import QtGui, QtWidgets, QtCore
from PyQt5.QtCore import pyqtSignal

from NanoVNASaver import SITools
from NanoVNASaver import RFTools

FMT_FREQ = SITools.Format(space_str=" ")
FMT_FREQ_INPUT = SITools.Format(max_nr_digits=10, allow_strip=True,
                                printable_min=0, unprintable_under="- ")
<<<<<<< HEAD
=======

>>>>>>> 09a0e904
FMT_Q_FACTOR = SITools.Format(max_nr_digits=4, assume_infinity=False,
                              min_offset=0, max_offset=0, allow_strip=True)
FMT_GROUP_DELAY = SITools.Format(max_nr_digits=5)
FMT_REACT = SITools.Format(max_nr_digits=5, space_str=" ", allow_strip=True)
COLOR_DEFAULT = QtGui.QColor()


def format_frequency(freq: float, fmt=FMT_FREQ) -> str:
    return str(SITools.Value(freq, "Hz", fmt))


def format_gain(val: float, invert: bool = False) -> str:
    if invert:
        val = -val
    return f"{val:.3f}dB"


def format_q_factor(val: float) -> str:
    if val < 0 or val > 10000.0:
        return "\N{INFINITY}"
    return str(SITools.Value(val, fmt=FMT_Q_FACTOR))


def format_vswr(val: float) -> str:
    return f"{val:.3f}"


def format_resistance(val: float) -> str:
    if val < 0:
        return "- \N{OHM SIGN}"
    return str(SITools.Value(val, "\N{OHM SIGN}", FMT_REACT))


def format_capacity(val: float, allow_negative: bool = True) -> str:
    if not allow_negative and val < 0:
        return "- pF"
    return str(SITools.Value(val, "F", FMT_REACT))


def format_inductance(val: float, allow_negative: bool = True) -> str:
    if not allow_negative and val < 0:
        return "- nH"
    return str(SITools.Value(val, "H", FMT_REACT))


def format_group_delay(val: float) -> str:
    return str(SITools.Value(val, "s", fmt=FMT_GROUP_DELAY))


def format_phase(val: float) -> str:
    return f"{math.degrees(val):.2f}\N{DEGREE SIGN}"


def format_complex_imp(z: complex) -> str:
    if z.real > 0:
        s = f"{z.real:.4g}"
    else:
        s = "- "
    if z.imag < 0:
        s += "-j"
    else:
        s += "+j"
    return s + f"{abs(z.imag):.4g}\N{OHM SIGN}"


class FrequencyInput(QtWidgets.QLineEdit):

    def __init__(self, text=""):
        super().__init__(text)
        self.nextFrequency = -1
        self.previousFrequency = -1

    def setText(self, text: str) -> None:
        super().setText(format_frequency(text, FMT_FREQ_INPUT))

    def keyPressEvent(self, a0: QtGui.QKeyEvent) -> None:
        if a0.type() == QtCore.QEvent.KeyPress:
            if a0.key() == QtCore.Qt.Key_Up and self.nextFrequency != -1:
                a0.accept()
                self.setText(self.nextFrequency)
                self.textEdited.emit(self.text())
                return
            if a0.key() == QtCore.Qt.Key_Down and \
                    self.previousFrequency != -1:
                a0.accept()
                self.setText(self.previousFrequency)
                self.textEdited.emit(self.text())
                return
        super().keyPressEvent(a0)


class Marker(QtCore.QObject):
    fieldSelection = []  # class variable for all markers
    updated = pyqtSignal(object)

    def __init__(self, name: str = "Marker",
                 initialColor: QtGui.QColor = COLOR_DEFAULT,
                 frequency=-1.0):
        super().__init__()
        self.name = name
        self.location = -1
        self.coloredText = True
        self.returnloss_is_positive = False


        self.frequency = RFTools.RFTools.parseFrequency(frequency)
        self.frequencyInput = FrequencyInput(
            format_frequency(self.frequency, FMT_FREQ_INPUT))

        self.frequencyInput.setAlignment(QtCore.Qt.AlignRight)
        self.frequencyInput.textEdited.connect(self.setFrequency)

        ###############################################################
        # Data display label
        ###############################################################

        self.frequency_label = QtWidgets.QLabel("")
        self.frequency_label.setMinimumWidth(100)
        self.impedance_label = QtWidgets.QLabel("")
        self.admittance_label = QtWidgets.QLabel("")
        self.parallel_r_label = QtWidgets.QLabel("")
        self.parallel_x_label = QtWidgets.QLabel("")
        self.parallel_c_label = QtWidgets.QLabel("")
        self.parallel_l_label = QtWidgets.QLabel("")
        self.returnloss_label = QtWidgets.QLabel("")
        self.returnloss_label.setMinimumWidth(80)
        self.vswr_label = QtWidgets.QLabel("")
        self.series_r_label = QtWidgets.QLabel("")
        self.series_x_label = QtWidgets.QLabel("")
        self.inductance_label = QtWidgets.QLabel("")
        self.capacitance_label = QtWidgets.QLabel("")
        self.gain_label = QtWidgets.QLabel("")
        self.s11_phase_label = QtWidgets.QLabel("")
        self.s21_phase_label = QtWidgets.QLabel("")
        self.s11_group_delay_label = QtWidgets.QLabel("")
        self.s21_group_delay_label = QtWidgets.QLabel("")
        self.quality_factor_label = QtWidgets.QLabel("")

        self.fields = {
            "actualfreq": ("Frequency:", self.frequency_label),
            "impedance": ("Impedance:", self.impedance_label),
            "admittance": ("Admittance:", self.admittance_label),
            "serr": ("Series R:", self.series_r_label),
            "serl": ("Series L:", self.inductance_label),
            "serc": ("Series C:", self.capacitance_label),
            "serlc": ("Series X:", self.series_x_label),
            "parr": ("Parallel R:", self.parallel_r_label),
            "parc": ("Parallel C:", self.parallel_c_label),
            "parl": ("Parallel L:", self.parallel_l_label),
            "parlc": ("Parallel X:", self.parallel_x_label),
            "returnloss": ("Return loss:", self.returnloss_label),
            "vswr": ("VSWR:", self.vswr_label),
            "s11q": ("Quality factor:", self.quality_factor_label),
            "s11phase": ("S11 Phase:", self.s11_phase_label),
            "s11groupdelay": ("S11 Group Delay:", self.s11_group_delay_label),
            "s21gain": ("S21 Gain:", self.gain_label),
            "s21phase": ("S21 Phase:", self.s21_phase_label),
            "s21groupdelay": ("S21 Group Delay:", self.s21_group_delay_label),
        }

        ###############################################################
        # Marker control layout
        ###############################################################

        self.btnColorPicker = QtWidgets.QPushButton("█")
        self.btnColorPicker.setFixedWidth(20)
        self.btnColorPicker.clicked.connect(
            lambda: self.setColor(QtWidgets.QColorDialog.getColor(
                self.color, options=QtWidgets.QColorDialog.ShowAlphaChannel))
        )
        self.isMouseControlledRadioButton = QtWidgets.QRadioButton()

        self.layout = QtWidgets.QHBoxLayout()
        self.layout.addWidget(self.frequencyInput)
        self.layout.addWidget(self.btnColorPicker)
        self.layout.addWidget(self.isMouseControlledRadioButton)

        ###############################################################
        # Data display layout
        ###############################################################

        self.group_box = QtWidgets.QGroupBox(self.name)
        self.group_box.setMaximumWidth(340)
        box_layout = QtWidgets.QHBoxLayout(self.group_box)

        self.setColor(initialColor)

        line = QtWidgets.QFrame()
        line.setFrameShape(QtWidgets.QFrame.VLine)

        self.left_form = QtWidgets.QFormLayout()
        self.right_form = QtWidgets.QFormLayout()
        box_layout.addLayout(self.left_form)
        box_layout.addWidget(line)
        box_layout.addLayout(self.right_form)

        self.buildForm()

    def _size_str(self) -> str:
        return str(self.group_box.font().pointSize())

    def setScale(self, scale):
        self.group_box.setMaximumWidth(int(340 * scale))
        self.frequency_label.setMinimumWidth(int(100 * scale))
        self.returnloss_label.setMinimumWidth(int(80 * scale))
        if self.coloredText:
            color_string = QtCore.QVariant(self.color)
            color_string.convert(QtCore.QVariant.String)
            self.group_box.setStyleSheet(
                f"QGroupBox {{ color: {color_string.value()}; "
                f"font-size: {self._size_str()}}};"
            )
        else:
            self.group_box.setStyleSheet(
                f"QGroupBox {{ font-size: {self._size_str()}}};"
            )

    def buildForm(self):
        while self.left_form.count() > 0:
            old_row = self.left_form.takeRow(0)
            old_row.fieldItem.widget().hide()
            old_row.labelItem.widget().hide()

        while self.right_form.count() > 0:
            old_row = self.right_form.takeRow(0)
            old_row.fieldItem.widget().hide()
            old_row.labelItem.widget().hide()

        if len(self.fieldSelection) <= 3:
            for field in self.fieldSelection:
                if field in self.fields:
                    label, value = self.fields[field]
                    self.left_form.addRow(label, value)
                    value.show()
        else:
            left_half = math.ceil(len(self.fieldSelection)/2)
            right_half = len(self.fieldSelection)
            for i in range(left_half):
                field = self.fieldSelection[i]
                if field in self.fields:
                    label, value = self.fields[field]
                    self.left_form.addRow(label, value)
                    value.show()
            for i in range(left_half, right_half):
                field = self.fieldSelection[i]
                if field in self.fields:
                    label, value = self.fields[field]
                    self.right_form.addRow(label, value)
                    value.show()

    def setFrequency(self, frequency):
        self.frequency = RFTools.RFTools.parseFrequency(frequency)
        self.updated.emit(self)

    def setFieldSelection(self, fields):
        self.fieldSelection: List[str] = fields.copy()
        self.buildForm()

    def setColor(self, color):
        if color.isValid():
            self.color = color
            p = self.btnColorPicker.palette()
            p.setColor(QtGui.QPalette.ButtonText, self.color)
            self.btnColorPicker.setPalette(p)
        if self.coloredText:
            color_string = QtCore.QVariant(color)
            color_string.convert(QtCore.QVariant.String)
            self.group_box.setStyleSheet(
                f"QGroupBox {{ color: {color_string.value()}; "
                f"font-size: {self._size_str()}}};"
            )
        else:
            self.group_box.setStyleSheet(
                f"QGroupBox {{ font-size: {self._size_str()}}};"
            )

    def setColoredText(self, colored_text):
        self.coloredText = colored_text
        self.setColor(self.color)

    def getRow(self):
        return QtWidgets.QLabel(self.name), self.layout

    def findLocation(self, data: List[RFTools.Datapoint]):
        self.location = -1
        self.frequencyInput.nextFrequency = -1
        self.frequencyInput.previousFrequency = -1
        if self.frequency == 0:
            # No frequency set for this marker
            return
        datasize = len(data)
        if datasize == 0:
            # Set the frequency before loading any data
            return

        min_freq = data[0].freq
        max_freq = data[-1].freq
        lower_stepsize = data[1].freq - data[0].freq
        upper_stepsize = data[-1].freq - data[-2].freq

        # We are outside the bounds of the data, so we can't put in a marker
        if (self.frequency + lower_stepsize/2 < min_freq or
                self.frequency - upper_stepsize/2 > max_freq):
            return

        min_distance = max_freq
        for i, item in enumerate(data):
            if abs(item.freq - self.frequency) <= min_distance:
                min_distance = abs(item.freq - self.frequency)
            else:
                # We have now started moving away from the nearest point
                self.location = i-1
                if i < datasize:
                    self.frequencyInput.nextFrequency = item.freq
                if (i-2) >= 0:
                    self.frequencyInput.previousFrequency = data[i-2].freq
                return
        # If we still didn't find a best spot, it was the last value
        self.location = datasize - 1
        self.frequencyInput.previousFrequency = data[-2].freq

    def getGroupBox(self) -> QtWidgets.QGroupBox:
        return self.group_box

    def resetLabels(self):
        self.frequency_label.setText("")
        self.impedance_label.setText("")
        self.admittance_label.setText("")
        self.parallel_r_label.setText("")
        self.parallel_x_label.setText("")
        self.parallel_l_label.setText("")
        self.parallel_c_label.setText("")
        self.series_x_label.setText("")
        self.series_r_label.setText("")
        self.inductance_label.setText("")
        self.capacitance_label.setText("")
        self.vswr_label.setText("")
        self.returnloss_label.setText("")
        self.gain_label.setText("")
        self.s11_phase_label.setText("")
        self.s21_phase_label.setText("")
        self.s11_group_delay_label.setText("")
        self.s21_group_delay_label.setText("")
        self.quality_factor_label.setText("")

    def updateLabels(self,
                     s11data: List[RFTools.Datapoint],
                     s21data: List[RFTools.Datapoint]):
        if self.location == -1:
            return
        s11 = s11data[self.location]
        if s21data:
            s21 = s21data[self.location]

        imp = s11.impedance()
        cap_str = format_capacity(
            RFTools.impedance_to_capacity(imp, s11.freq))
        ind_str = format_inductance(
            RFTools.impedance_to_inductance(imp, s11.freq))

        imp_p = RFTools.serial_to_parallel(imp)
        cap_p_str = format_capacity(
            RFTools.impedance_to_capacity(imp_p, s11.freq))
        ind_p_str = format_inductance(
            RFTools.impedance_to_inductance(imp_p, s11.freq))

        if imp.imag < 0:
            x_str = cap_str
        else:
            x_str = ind_str

        if imp_p.imag < 0:
            x_p_str = cap_p_str
        else:
            x_p_str = ind_p_str

        self.frequency_label.setText(format_frequency(s11.freq))

        self.impedance_label.setText(format_complex_imp(imp))
        self.series_r_label.setText(format_resistance(imp.real))
        self.series_x_label.setText(x_str)
        self.capacitance_label.setText(cap_str)
        self.inductance_label.setText(ind_str)

        self.admittance_label.setText(format_complex_imp(imp_p))
        self.parallel_r_label.setText(format_resistance(imp_p.real))
        self.parallel_x_label.setText(x_p_str)
        self.parallel_c_label.setText(cap_p_str)
        self.parallel_l_label.setText(ind_p_str)

        self.vswr_label.setText(format_vswr(s11.vswr))
        self.s11_phase_label.setText(format_phase(s11.phase))
        self.quality_factor_label.setText(
            format_q_factor(s11.qFactor()))

        self.returnloss_label.setText(
            format_gain(s11.gain, self.returnloss_is_positive))
        self.s11_group_delay_label.setText(
            format_group_delay(RFTools.groupDelay(s11data, self.location))
        )

        # skip if no valid s21 data
        if len(s21data) != len(s11data):
            return

        self.s21_phase_label.setText(format_phase(s21.phase))
        self.gain_label.setText(format_gain(s21.gain))
        # TODO: figure out if calculation is right (S11 no division by 2)
        self.s21_group_delay_label.setText(
            format_group_delay(RFTools.groupDelay(s21data, self.location) / 2)
        )<|MERGE_RESOLUTION|>--- conflicted
+++ resolved
@@ -26,10 +26,7 @@
 FMT_FREQ = SITools.Format(space_str=" ")
 FMT_FREQ_INPUT = SITools.Format(max_nr_digits=10, allow_strip=True,
                                 printable_min=0, unprintable_under="- ")
-<<<<<<< HEAD
-=======
-
->>>>>>> 09a0e904
+
 FMT_Q_FACTOR = SITools.Format(max_nr_digits=4, assume_infinity=False,
                               min_offset=0, max_offset=0, allow_strip=True)
 FMT_GROUP_DELAY = SITools.Format(max_nr_digits=5)
@@ -122,23 +119,26 @@
 
 
 class Marker(QtCore.QObject):
-    fieldSelection = []  # class variable for all markers
+    name = "Marker"
+    frequency = 0
+    color: QtGui.QColor = QtGui.QColor()
+    coloredText = True
+    location = -1
+
+    returnloss_is_positive = False
+
     updated = pyqtSignal(object)
 
-    def __init__(self, name: str = "Marker",
-                 initialColor: QtGui.QColor = COLOR_DEFAULT,
-                 frequency=-1.0):
+    fieldSelection = []
+
+    def __init__(self, name, initialColor, frequency=""):
         super().__init__()
         self.name = name
-        self.location = -1
-        self.coloredText = True
-        self.returnloss_is_positive = False
-
 
         self.frequency = RFTools.RFTools.parseFrequency(frequency)
+
         self.frequencyInput = FrequencyInput(
             format_frequency(self.frequency, FMT_FREQ_INPUT))
-
         self.frequencyInput.setAlignment(QtCore.Qt.AlignRight)
         self.frequencyInput.textEdited.connect(self.setFrequency)
 
@@ -280,6 +280,25 @@
                     self.right_form.addRow(label, value)
                     value.show()
 
+        # Left side
+        # self.left_form.addRow("Frequency:", self.frequency_label)
+        # self.left_form.addRow("Impedance:", self.impedance_label)
+        # # left_form.addRow("Admittance:", self.admittance_label)
+        # self.left_form.addRow("Parallel R:", self.parallel_r_label)
+        # self.left_form.addRow("Parallel X:", self.parallel_x_label)
+        # self.left_form.addRow("L equiv.:", self.inductance_label)
+        # self.left_form.addRow("C equiv.:", self.capacitance_label)
+        #
+        # # Right side
+        # self.right_form.addRow("Return loss:", self.returnloss_label)
+        # if "vswr" in self.fieldSelection:
+        #     self.right_form.addRow("VSWR:", self.vswr_label)
+        #     self.vswr_label.show()
+        # self.right_form.addRow("Q:", self.quality_factor_label)
+        # self.right_form.addRow("S11 Phase:", self.s11_phase_label)
+        # self.right_form.addRow("S21 Gain:", self.gain_label)
+        # self.right_form.addRow("S21 Phase:", self.s21_phase_label)
+
     def setFrequency(self, frequency):
         self.frequency = RFTools.RFTools.parseFrequency(frequency)
         self.updated.emit(self)
